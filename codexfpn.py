import math
import os
import random
import re
from typing import Callable, Dict, Optional, Sequence, Tuple, Union

import albumentations as A
from albumentations.pytorch import ToTensorV2
import cv2
import matplotlib

matplotlib.use("Agg")
import matplotlib.pyplot as plt
import numpy as np
import timm
import torch
import torch.nn as nn
import torch.nn.functional as F
import torch.optim as optim
from sklearn.model_selection import train_test_split
from torch.amp import GradScaler, autocast
from torch.utils.data import DataLoader, Dataset
from tqdm import tqdm


# ======================================================================================
# 1. CONFIGURATION
# ======================================================================================


class Config:
    """Centralised hyperparameters for the coordinate regression pipeline.

    ``MODEL_NAME`` must be one of :pyattr:`BACKBONE_CHOICES`.  The curated set
    mixes the original ConvNeXt baseline with global-context transformer models
    (ViT/Swin) and lighter CNN alternatives (EfficientNet) so experiments can
    quickly compare architectural families.  The helper :py:meth:`image_size`
    adapts preprocessing to the recommended resolution for the selected
    backbone.
    """

    # Paths
    DATASET_PATH: str = r"E:\\BOTB\\dataset\\aug"
    OUTPUT_DIR: str = "./training_output_coordinate"
    MODEL_VERSION: str = "coordinate_regression_v1"

    # Image geometry
    ORIGINAL_WIDTH: int = 4416
    ORIGINAL_HEIGHT: int = 3336
    DEFAULT_IMAGE_SIZE: int = 1536

    BACKBONE_CHOICES: dict[str, dict[str, object]] = {
        "convnext_base.fb_in22k_ft_in1k": {
            "image_size": 1536,
            "summary": "Baseline ConvNeXt (strong CNN inductive biases)",
        },
        "vit_base_patch16_384": {
            "image_size": 384,
            "summary": "Vision Transformer with global token mixing",
        },
        "swin_base_patch4_window12_384": {
            "image_size": 384,
            "summary": "Swin Transformer with shifted windows",
        },
        "efficientnet_b4": {
            "image_size": 380,
            "summary": "Lightweight CNN with squeeze-excite blocks",
        },
    }

    # Optimisation
    MODEL_NAME: str = "convnext_base.fb_in22k_ft_in1k"
    BATCH_SIZE: int = 2
    EPOCHS: int = 200
    INITIAL_LR: float = 1e-4
<<<<<<< HEAD
    BACKBONE_LR: float = 2e-5
=======
    BACKBONE_LR: float = 1e-5
>>>>>>> 78e5b91f
    WEIGHT_DECAY: float = 1e-4
    NUM_WORKERS: int = 4
    RANDOM_SEED: int = 42
    GRAD_ACCUM_STEPS: int = 8
    DEVICE: str = "cuda" if torch.cuda.is_available() else "cpu"
    AMP: bool = torch.cuda.is_available()
    USE_CHANNELS_LAST: bool = True

    DROP_PATH_RATE: float = 0.1
    HEAD_DROPOUT: float = 0.15

    MIXUP_ALPHA: float = 0.2
    CUTMIX_ALPHA: float = 0.0
    MIXUP_PROB: float = 0.15
    MIXUP_SWITCH_PROB: float = 0.0

    MIXUP_MODE: str = "batch"
    MIXUP_START_EPOCH: int = 30


    LR_WARMUP_EPOCHS: int = 10
    LR_WARMUP_START_FACTOR: float = 0.2
    AUG_WARMUP_EPOCHS: int = 20

    NORMALIZE_MEAN: Tuple[float, float, float] = (0.485, 0.456, 0.406)
    NORMALIZE_STD: Tuple[float, float, float] = (0.229, 0.224, 0.225)

    # Training stages
    FREEZE_BACKBONE_EPOCHS: int = 0

    # Loss
    PIXEL_LOSS_WEIGHT: float = 0.4
    LOSS_MIN_VARIANCE: float = 0.01
    LOSS_MAX_VARIANCE: float = 10.0
    LOSS_VARIANCE_REG_WEIGHT: float = 0.01
    USE_UNCERTAINTY: bool = False

    # Validation utilities
    VALIDATE_EVERY: int = 1
    NUM_VAL_SAMPLES: int = 6

    # Checkpointing
    CHECKPOINT_FILENAME: str = "coordinate_regressor.pth"

    @classmethod
    def validate_model_name(cls, name: Optional[str] = None) -> str:
        model_name = name or cls.MODEL_NAME
        if model_name not in cls.BACKBONE_CHOICES:
            available = ", ".join(sorted(cls.BACKBONE_CHOICES))
            raise ValueError(
                f"Unknown MODEL_NAME '{model_name}'. Available options: {available}"
            )
        return model_name

    @classmethod
    def image_size(cls, model_name: Optional[str] = None) -> int:
        resolved = cls.validate_model_name(model_name)
        metadata = cls.BACKBONE_CHOICES.get(resolved, {})
        return int(metadata.get("image_size", cls.DEFAULT_IMAGE_SIZE))

    @classmethod
    def describe_backbones(cls) -> str:
        """Return a human-readable summary of available backbones."""

        lines = []
        for key, meta in cls.BACKBONE_CHOICES.items():
            summary = meta.get("summary", "")
            size = meta.get("image_size", cls.DEFAULT_IMAGE_SIZE)
            lines.append(f"- {key}: {summary} (recommended {size}px square)")
        return "\n".join(lines)


os.makedirs(Config.OUTPUT_DIR, exist_ok=True)


# ======================================================================================
# 2. REPRODUCIBILITY HELPERS
# ======================================================================================


def set_seeds(seed: int = 42) -> None:
    random.seed(seed)
    np.random.seed(seed)
    torch.manual_seed(seed)
    if torch.cuda.is_available():
        torch.cuda.manual_seed_all(seed)
        torch.backends.cudnn.deterministic = True
        torch.backends.cudnn.benchmark = False


set_seeds(Config.RANDOM_SEED)


# ======================================================================================
# 3. AUGMENTATION UTILITIES
# ======================================================================================


def instantiate_albumentations_transform(
    transform_cls,
    common_kwargs: dict,
    candidate_kwargs_list: Sequence[dict],
):
    """Instantiate an Albumentations transform while ignoring stale kwargs."""

    signature = inspect_signature(transform_cls)
    accepts_var_kwargs = signature is None
    allowed_keys = None if accepts_var_kwargs else set(signature)

    errors: list[str] = []
    attempted = []

    for candidate in candidate_kwargs_list:
        attempted.append(dict(candidate))
        filtered = candidate
        if allowed_keys is not None:
            filtered = {k: v for k, v in candidate.items() if k in allowed_keys}
            if candidate and not filtered:
                continue
        try:
            return transform_cls(**common_kwargs, **filtered)
        except (TypeError, ValueError) as exc:
            errors.append(str(exc))
            continue

    try:
        return transform_cls(**common_kwargs)
    except (TypeError, ValueError) as exc:
        errors.append(str(exc))
        attempted.append({})
        raise TypeError(
            f"Unable to instantiate {transform_cls.__name__}; attempted {attempted}; errors: {errors}"
        ) from exc


def inspect_signature(transform_cls):
    """Lightweight helper that returns constructor argument names."""

    try:
        import inspect

        signature = inspect.signature(transform_cls.__init__)
    except (TypeError, ValueError):
        return None

    params = signature.parameters
    if any(param.kind == inspect.Parameter.VAR_KEYWORD for param in params.values()):
        return None

    return {name for name in params if name != "self"}


# ======================================================================================
# 4. DATASET
# ======================================================================================


def parse_filename(filename: str) -> Optional[dict]:
    """Parse ``filename`` (without extension) and extract pixel coordinates."""

    base = os.path.splitext(filename)[0]
    parts = base.split("-")
    if len(parts) < 2:
        return None
    try:
        y_coord = int(parts[-1])
        x_coord = int(parts[-2])
    except ValueError:
        return None

    if not (0 <= x_coord <= Config.ORIGINAL_WIDTH and 0 <= y_coord <= Config.ORIGINAL_HEIGHT):
        return None

    return {"x": float(x_coord), "y": float(y_coord)}


class FootballDataset(Dataset):
    """Dataset that returns an augmented frame and the hidden-ball coordinates."""

    def __init__(
        self,
        image_paths: Sequence[str],
        transform: Optional[A.BasicTransform] = None,
        augment: bool = True,
    ) -> None:
        self.transform = transform
        self.augment = augment

        self.valid_paths: list[str] = []
        for path in image_paths:
            if parse_filename(os.path.basename(path)) is not None:
                self.valid_paths.append(path)

        print(
            f"Dataset initialised with {len(self.valid_paths)}/{len(image_paths)} files containing coordinates"
        )

    def __len__(self) -> int:
        return len(self.valid_paths)

    def __getitem__(self, idx: int):
        img_path = self.valid_paths[idx]
        image = cv2.imread(img_path)
        if image is None:
            raise FileNotFoundError(f"Unable to read image at {img_path}")

        image = cv2.cvtColor(image, cv2.COLOR_BGR2RGB)
        coords = parse_filename(os.path.basename(img_path))
        if coords is None:
            raise ValueError(f"Filename {img_path} does not contain coordinates")

        keypoints = [(coords["x"], coords["y"])]
        image_size = Config.image_size()
        if self.transform is not None:
            transformed = self.transform(image=image, keypoints=keypoints)
            image = transformed["image"]
            keypoints = transformed.get("keypoints", [])

            if not keypoints:
                # Albumentations can drop keypoints when they leave the frame. To
                # keep batches stable we simply return the original sample.
                return self.__getitem__((idx + 1) % len(self.valid_paths))

            clamped = []
            limit = float(np.nextafter(image_size, -np.inf))
            for kp in keypoints:
                x, y = kp[:2]
                if 0.0 <= x < image_size and 0.0 <= y < image_size:
                    clamped.append((min(max(x, 0.0), limit), min(max(y, 0.0), limit)))
            if not clamped:
                return self.__getitem__((idx + 1) % len(self.valid_paths))
            keypoints = clamped

        else:
            image = torch.from_numpy(image.transpose(2, 0, 1)).float()

        tensor_image = image
        if isinstance(tensor_image, np.ndarray):
            tensor_image = torch.from_numpy(tensor_image.transpose(2, 0, 1))
        elif torch.is_tensor(tensor_image):
            tensor_image = tensor_image.clone()
        else:
            tensor_image = torch.as_tensor(tensor_image)

        if tensor_image.dtype.is_floating_point:
            tensor_image = tensor_image.to(dtype=torch.float32)
            max_val = tensor_image.max().item()
            min_val = tensor_image.min().item()
            if min_val >= 0.0 and max_val > 1.0:
                tensor_image = tensor_image / 255.0
        else:
            tensor_image = tensor_image.to(dtype=torch.float32) / 255.0

        if tensor_image.shape[-2:] != (image_size, image_size):
            tensor_image = torch.nn.functional.interpolate(
                tensor_image.unsqueeze(0),
                size=(image_size, image_size),
                mode="bilinear",
                align_corners=False,
            ).squeeze(0)

        image_extent = float(image_size - 1)
        keypoint = torch.tensor(keypoints[0], dtype=torch.float32)
        normalised = keypoint / image_extent
        normalised = normalised.clamp(0.0, 1.0)

        return tensor_image, normalised, img_path


# ======================================================================================
# 5. MODEL
# ======================================================================================


class GeM(nn.Module):
    """Generalised mean pooling with learnable exponent."""

    def __init__(self, p: float = 3.0, eps: float = 1e-6) -> None:
        super().__init__()
        self.p = nn.Parameter(torch.ones(1) * p)
        self.eps = eps

    def forward(self, x: torch.Tensor) -> torch.Tensor:
        x = x.clamp(min=self.eps)
        p = self.p.clamp(min=self.eps)
        x = x.pow(p)
        _, _, h, w = x.shape
        pooled = F.avg_pool2d(x, kernel_size=(h, w))
        return pooled.pow(1.0 / p)


class CoordinateRegressionModel(nn.Module):
    """Backbone + attention-pooled head that regresses normalised coordinates."""

    def __init__(self, backbone_name: str, pretrained: bool = True, hidden_dim: int = 512):
        super().__init__()
        self.backbone_name = Config.validate_model_name(backbone_name)
        self.backbone = timm.create_model(
            self.backbone_name,
            pretrained=pretrained,
            num_classes=0,
            global_pool="",
            drop_path_rate=Config.DROP_PATH_RATE,
        )
        if hasattr(self.backbone, "set_grad_checkpointing"):
            self.backbone.set_grad_checkpointing(True)

        feature_dim = getattr(self.backbone, "num_features", None)
        if feature_dim is None:
            raise AttributeError("Backbone does not expose num_features")

        reduction_channels = max(feature_dim // 8, 1)
        self.spatial_attention = nn.Sequential(
            nn.Conv2d(feature_dim, reduction_channels, kernel_size=1, bias=False),
            nn.ReLU(inplace=True),
            nn.Conv2d(reduction_channels, 1, kernel_size=1, bias=True),
            nn.Sigmoid(),
        )

        self.avg_pool = nn.AdaptiveAvgPool2d(1)
        self.max_pool = nn.AdaptiveMaxPool2d(1)
        self.gem_pool = GeM()
        self.head = nn.Sequential(
            nn.LayerNorm(feature_dim * 3),
            nn.Dropout(Config.HEAD_DROPOUT),
            nn.Linear(feature_dim * 3, hidden_dim),
            nn.GELU(),
            nn.Dropout(Config.HEAD_DROPOUT),
            nn.Linear(hidden_dim, 4),
        )

    def forward(self, x: torch.Tensor) -> Tuple[torch.Tensor, torch.Tensor]:
        features = self.backbone.forward_features(x)
        if features.dim() == 3:
            # Some transformer-style backbones return (B, N, C). Reshape back to
            # a spatial map by assuming a square token layout.  Drop class or
            # distillation tokens until we obtain a square number of patches.
            b, n, c = features.shape
            spatial_tokens = features
            side = int(math.sqrt(n))
            if side * side != n:
                trimmed = False
                for drop in (1, 2):
                    candidate = n - drop
                    if candidate <= 0:
                        continue
                    side_candidate = int(math.sqrt(candidate))
                    if side_candidate * side_candidate == candidate:
                        spatial_tokens = features[:, drop:, :]
                        side = side_candidate
                        trimmed = True
                        break
                if not trimmed and side * side != n:
                    raise ValueError(
                        f"Unable to reshape transformer tokens from {self.backbone_name}: "
                        f"{n} tokens do not form a square map"
                    )
            features = spatial_tokens.transpose(1, 2).reshape(b, c, side, side)

        attn = self.spatial_attention(features)
        features = features * attn

        avg = self.avg_pool(features)
        maxv = self.max_pool(features)
        gem = self.gem_pool(features)
        pooled = torch.cat([avg, maxv, gem], dim=1).flatten(1)
        output = self.head(pooled)
        coords = torch.sigmoid(output[:, :2])
        if Config.USE_UNCERTAINTY:
            log_uncertainty = output[:, 2:]
            max_log = float(math.log(Config.LOSS_MAX_VARIANCE)) if Config.LOSS_MAX_VARIANCE > 0 else 10.0
            min_log = float(math.log(Config.LOSS_MIN_VARIANCE)) if Config.LOSS_MIN_VARIANCE > 0 else -10.0
            uncertainty = torch.exp(log_uncertainty.clamp(min=min_log, max=max_log))
        else:
            uncertainty = torch.ones_like(coords)
        return coords, uncertainty


def create_model(pretrained: bool = True) -> CoordinateRegressionModel:
    backbone_name = Config.validate_model_name()
    model = CoordinateRegressionModel(backbone_name, pretrained=pretrained)
    return model


# ======================================================================================
# 6. LOSS & METRICS
# ======================================================================================


class CoordinateLoss(nn.Module):
    """Smooth L1 + pixel MAE encourages precise coordinate regression.

    When the model predicts per-axis uncertainties, the loss down-weights the
    contribution of samples with high variance while regularising the
    uncertainty via a logarithmic penalty.  The class still accepts raw
    coordinate tensors for backwards compatibility with lighter baselines and
    unit tests.
    """

    def __init__(
        self,
        pixel_weight: float = 1.0,
        min_variance: float = 1e-4,
        max_variance: float = 10.0,
        variance_reg_weight: float = 0.01,
    ) -> None:
        super().__init__()
        self.smooth_l1 = nn.SmoothL1Loss(reduction="none")
        self.pixel_weight = float(pixel_weight)
        self.min_variance = float(min_variance)
        self.max_variance = float(max_variance)
        self.variance_reg_weight = float(max(variance_reg_weight, 0.0))

    def forward(self, pred: Union[torch.Tensor, Tuple[torch.Tensor, torch.Tensor]], target: torch.Tensor):
        coords: torch.Tensor
        uncertainty: Optional[torch.Tensor]
        if isinstance(pred, tuple):
            coords, uncertainty = pred
        else:
            coords = pred
            uncertainty = None

        coords = coords.to(dtype=torch.float32)
        target = target.to(dtype=torch.float32)

        smooth = self.smooth_l1(coords, target)
        smooth_mean = smooth.mean()

        coord_term: torch.Tensor
        if uncertainty is not None:
            variance = uncertainty.to(dtype=torch.float32)
            variance = variance.clamp(min=self.min_variance, max=self.max_variance)
            scaled = (smooth / variance).mean() + torch.log(variance).mean()
            if self.variance_reg_weight > 0.0:
                variance_reg = self.variance_reg_weight * (variance.reciprocal()).mean()
                coord_term = scaled + variance_reg
            else:
                coord_term = scaled
        else:
            coord_term = smooth_mean

        image_extent = max(float(Config.image_size() - 1), 1.0)
        pixel_errors = torch.abs(coords - target) * image_extent
        pixel_mae = pixel_errors.mean()

        loss = coord_term + self.pixel_weight * (pixel_mae / image_extent)
        return loss, smooth_mean.detach(), pixel_mae.detach()


# ======================================================================================
# 7. TRAINING UTILITIES
# ======================================================================================


def build_train_loader(
    train_files: Sequence[str],
    train_transform: A.BasicTransform,
) -> DataLoader:
    train_dataset = FootballDataset(train_files, transform=train_transform)

    return DataLoader(
        train_dataset,
        batch_size=Config.BATCH_SIZE,
        shuffle=True,
        num_workers=Config.NUM_WORKERS,
        pin_memory=True,
        drop_last=True,
    )


def build_val_loader(
    val_files: Sequence[str],
    val_transform: A.BasicTransform,
) -> DataLoader:
    val_dataset = FootballDataset(val_files, transform=val_transform, augment=False)

    return DataLoader(
        val_dataset,
        batch_size=Config.BATCH_SIZE,
        shuffle=False,
        num_workers=Config.NUM_WORKERS,
        pin_memory=True,
    )


def prepare_dataloaders(
    train_files: Sequence[str],
    val_files: Sequence[str],
    train_transform: A.BasicTransform,
    val_transform: A.BasicTransform,
) -> Tuple[DataLoader, DataLoader]:
    train_loader = build_train_loader(train_files, train_transform)
    val_loader = build_val_loader(val_files, val_transform)
    return train_loader, val_loader


class MixupCutmix:
    """Apply mixup or cutmix augmentation to batches when enabled."""

    def __init__(
        self,
        mixup_alpha: float,
        cutmix_alpha: float,
        prob: float,
        switch_prob: float,
        mode: str = "batch",
    ) -> None:
        self.mixup_alpha = max(mixup_alpha, 0.0)
        self.cutmix_alpha = max(cutmix_alpha, 0.0)
        self.prob = max(prob, 0.0)
        self.switch_prob = min(max(switch_prob, 0.0), 1.0)
        self.mode = mode

    def __call__(self, images: torch.Tensor, targets: torch.Tensor) -> Tuple[torch.Tensor, torch.Tensor]:
        if images.size(0) < 2:
            return images, targets
        if random.random() >= self.prob:
            return images, targets

        use_cutmix = False
        if self.cutmix_alpha > 0.0 and self.mixup_alpha > 0.0:
            use_cutmix = random.random() < self.switch_prob
        elif self.cutmix_alpha > 0.0:
            use_cutmix = True

        if use_cutmix:
            return self._apply_cutmix(images, targets)
        if self.mixup_alpha > 0.0:
            return self._apply_mixup(images, targets)
        return images, targets

    def _sample_lambda(self, alpha: float) -> float:
        lam = np.random.beta(alpha, alpha)
        return float(np.clip(lam, 0.0, 1.0))

    def _apply_mixup(self, images: torch.Tensor, targets: torch.Tensor) -> Tuple[torch.Tensor, torch.Tensor]:
        lam = self._sample_lambda(self.mixup_alpha)
        index = torch.randperm(images.size(0), device=images.device)
        mixed_images = lam * images + (1.0 - lam) * images[index]
        mixed_targets = lam * targets + (1.0 - lam) * targets[index]
        return mixed_images, mixed_targets

    def _apply_cutmix(self, images: torch.Tensor, targets: torch.Tensor) -> Tuple[torch.Tensor, torch.Tensor]:
        lam = self._sample_lambda(self.cutmix_alpha)
        index = torch.randperm(images.size(0), device=images.device)
        bbx1, bby1, bbx2, bby2 = self._rand_bbox(images.shape, lam)
        if bbx1 >= bbx2 or bby1 >= bby2:
            return self._apply_mixup(images, targets) if self.mixup_alpha > 0.0 else (images, targets)

        mixed_images = images.clone()
        mixed_images[:, :, bby1:bby2, bbx1:bbx2] = images[index, :, bby1:bby2, bbx1:bbx2]

        shuffled_targets = targets[index]

        width = images.size(-1)
        height = images.size(-2)
        scale = torch.tensor(
            [max(width - 1, 1), max(height - 1, 1)],
            dtype=targets.dtype,
            device=targets.device,
        )

        primary_pixels = targets * scale
        secondary_pixels = shuffled_targets * scale

        def _in_bbox(pixel_coords: torch.Tensor) -> torch.Tensor:
            return (
                (pixel_coords[:, 0] >= bbx1)
                & (pixel_coords[:, 0] < bbx2)
                & (pixel_coords[:, 1] >= bby1)
                & (pixel_coords[:, 1] < bby2)
            )

        primary_in_patch = _in_bbox(primary_pixels)
        secondary_in_patch = _in_bbox(secondary_pixels)

        mixed_targets = targets.clone()

        # When the original keypoint lies inside the pasted region but the replacement sample
        # does not provide a visible keypoint, revert the patch for those batch elements to
        # avoid mismatched labels.
        invalid_mask = primary_in_patch & ~secondary_in_patch
        if torch.any(invalid_mask):
            mixed_images[invalid_mask, :, bby1:bby2, bbx1:bbx2] = images[
                invalid_mask, :, bby1:bby2, bbx1:bbx2
            ]
            primary_in_patch = primary_in_patch & ~invalid_mask
            secondary_in_patch = secondary_in_patch & ~invalid_mask

        replace_mask = primary_in_patch & secondary_in_patch
        mixed_targets[replace_mask] = shuffled_targets[replace_mask]
        return mixed_images, mixed_targets

    @staticmethod
    def _rand_bbox(size: Sequence[int], lam: float) -> Tuple[int, int, int, int]:
        _, _, height, width = size
        cut_ratio = math.sqrt(max(1.0 - lam, 0.0))
        cut_w = int(width * cut_ratio)
        cut_h = int(height * cut_ratio)

        cx = random.randint(0, max(width - 1, 0))
        cy = random.randint(0, max(height - 1, 0))

        x1 = max(cx - cut_w // 2, 0)
        y1 = max(cy - cut_h // 2, 0)
        x2 = min(cx + cut_w // 2, width)
        y2 = min(cy + cut_h // 2, height)
        return x1, y1, x2, y2


def create_mixup_cutmix_fn() -> Optional[Callable[[torch.Tensor, torch.Tensor], Tuple[torch.Tensor, torch.Tensor]]]:
    if Config.MIXUP_PROB <= 0.0:
        return None
    if Config.MIXUP_ALPHA <= 0.0 and Config.CUTMIX_ALPHA <= 0.0:
        return None
    return MixupCutmix(
        mixup_alpha=Config.MIXUP_ALPHA,
        cutmix_alpha=Config.CUTMIX_ALPHA,
        prob=Config.MIXUP_PROB,
        switch_prob=Config.MIXUP_SWITCH_PROB,
        mode=Config.MIXUP_MODE,
    )


def compute_pixel_metrics(pred: torch.Tensor, target: torch.Tensor) -> Tuple[float, float]:
    image_extent = max(float(Config.image_size() - 1), 1.0)
    diff = (pred - target).detach()
    errors = torch.abs(diff) * image_extent
    mae = errors.mean().item()
    rmse = torch.sqrt(((diff * image_extent) ** 2).mean()).item()
    return mae, rmse


def compute_percentile_errors(
    errors: Union[torch.Tensor, Sequence[float]],
    percentiles: Sequence[float] = (50, 75, 90, 95),
) -> Dict[str, float]:
    """Return key percentiles from a collection of pixel errors."""

    if isinstance(errors, torch.Tensor):
        values = errors.detach().flatten().to(dtype=torch.float32)
    else:
        values = torch.tensor(list(errors), dtype=torch.float32)

    if values.numel() == 0:
        return {f"p{int(p)}": float("nan") for p in percentiles}

    array = values.cpu().numpy()
    return {f"p{int(p)}": float(np.percentile(array, p)) for p in percentiles}


def train_one_epoch(
    model: nn.Module,
    loader: DataLoader,
    optimizer: optim.Optimizer,
    criterion: CoordinateLoss,
    scaler: GradScaler,
    epoch: int,

    mixup_fn: Optional[Callable[[torch.Tensor, torch.Tensor], Tuple[torch.Tensor, torch.Tensor]]] = None,

) -> Tuple[float, float, float]:
    model.train()
    total_loss = 0.0
    total_coord = 0.0
    total_pixel = 0.0

    optimizer.zero_grad(set_to_none=True)
    progress = tqdm(loader, desc=f"Train {epoch+1}", colour="green")
    accumulation = 0

    for images, targets, _ in progress:
        images = images.to(Config.DEVICE, non_blocking=True)
        targets = targets.to(Config.DEVICE, non_blocking=True)
        if mixup_fn is not None:
            images, targets = mixup_fn(images, targets)
        if Config.USE_CHANNELS_LAST:
            images = images.to(memory_format=torch.channels_last)

        with autocast(device_type="cuda" if Config.DEVICE.startswith("cuda") else "cpu", enabled=Config.AMP):
            coords, uncertainty = model(images)
            loss, coord_loss, pixel_mae = criterion((coords, uncertainty), targets)

        scaled_loss = loss / Config.GRAD_ACCUM_STEPS
        scaler.scale(scaled_loss).backward()
        accumulation += 1

        total_loss += loss.item()
        total_coord += coord_loss.item()
        total_pixel += pixel_mae.item()

        if accumulation >= Config.GRAD_ACCUM_STEPS:
            scaler.unscale_(optimizer)
            torch.nn.utils.clip_grad_norm_(model.parameters(), 1.0)
            scaler.step(optimizer)
            scaler.update()
            optimizer.zero_grad(set_to_none=True)
            accumulation = 0

        progress.set_postfix({
            "loss": f"{loss.item():.4f}",
            "pix": f"{pixel_mae.item():.2f}",
        })

    if accumulation > 0:
        scaler.unscale_(optimizer)
        torch.nn.utils.clip_grad_norm_(model.parameters(), 1.0)
        scaler.step(optimizer)
        scaler.update()
        optimizer.zero_grad(set_to_none=True)

    batches = max(len(loader), 1)
    return total_loss / batches, total_coord / batches, total_pixel / batches


def validate(
    model: nn.Module,
    loader: DataLoader,
    criterion: CoordinateLoss,
    epoch: int,
) -> Tuple[float, float, float, Dict[str, float]]:
    model.eval()
    total_loss = 0.0
    total_coord = 0.0
    total_pixel = 0.0
    pixel_errors: list[float] = []

    progress = tqdm(loader, desc=f"Val {epoch+1}", colour="yellow")

    all_preds: list[torch.Tensor] = []

    with torch.no_grad():
        for images, targets, _ in progress:
            images = images.to(Config.DEVICE, non_blocking=True)
            targets = targets.to(Config.DEVICE, non_blocking=True)
            if Config.USE_CHANNELS_LAST:
                images = images.to(memory_format=torch.channels_last)

            with autocast(device_type="cuda" if Config.DEVICE.startswith("cuda") else "cpu", enabled=Config.AMP):
                coords, uncertainty = model(images)
                loss, coord_loss, pixel_mae = criterion((coords, uncertainty), targets)

            total_loss += loss.item()
            total_coord += coord_loss.item()
            total_pixel += pixel_mae.item()

            all_preds.append(coords.detach().cpu())

            image_extent = max(float(Config.image_size() - 1), 1.0)
            batch_errors = torch.linalg.vector_norm((coords - targets) * image_extent, dim=-1)
            if batch_errors.ndim == 0:
                batch_errors = batch_errors.unsqueeze(0)
            pixel_errors.extend(batch_errors.detach().cpu().tolist())

            percentiles = compute_percentile_errors(pixel_errors)
            progress.set_postfix(
                {
                    "loss": f"{loss.item():.4f}",
                    "pix": f"{pixel_mae.item():.2f}",
                    **{k: f"{v:.1f}" for k, v in percentiles.items()},
                }
            )

    batches = max(len(loader), 1)
    avg_loss = total_loss / batches
    avg_coord = total_coord / batches
    avg_pixel = total_pixel / batches
    percentile_metrics = compute_percentile_errors(pixel_errors)

    if all_preds:
        stacked = torch.cat(all_preds, dim=0)
        pred_mean = stacked.mean(dim=0)
        pred_std = stacked.std(dim=0)
        print(
            "Prediction stats - Mean: "
            f"{pred_mean.tolist()} Std: {pred_std.tolist()}"
        )
        if float(pred_std.mean()) < 0.05:
            print("⚠️ Warning: Predictions may have collapsed to a single point")

    return avg_loss, avg_coord, avg_pixel, percentile_metrics


def save_sample_predictions(
    model: nn.Module,
    loader: DataLoader,
    epoch: int,
    save_dir: str,
    max_samples: int = 6,
    metrics: Optional[dict] = None,
) -> str:
    model.eval()
    iterator = iter(loader)
    images, targets, paths = next(iterator)
    images = images.to(Config.DEVICE)
    if Config.USE_CHANNELS_LAST:
        images = images.to(memory_format=torch.channels_last)

    with torch.no_grad():
        preds, uncertainties = model(images)

    preds = preds.cpu()
    uncertainties = uncertainties.cpu()
    targets = targets.cpu()
    image_extent = float(Config.image_size() - 1)
    count = min(max_samples, images.size(0))

    fig, axes = plt.subplots(count, 1, figsize=(6, 4 * count))
    if count == 1:
        axes = [axes]

    mean = torch.tensor(Config.NORMALIZE_MEAN).view(3, 1, 1)
    std = torch.tensor(Config.NORMALIZE_STD).view(3, 1, 1)

    for idx in range(count):
        img = images[idx].detach().cpu().to(dtype=torch.float32)
        img = img * std + mean
        img_np = img.permute(1, 2, 0).numpy()
        img_np = np.clip(img_np, 0.0, 1.0)

        ax = axes[idx]
        ax.imshow(img_np)

        tgt = targets[idx] * image_extent
        prd = preds[idx] * image_extent
        unc = uncertainties[idx]
        sigma = torch.sqrt(unc.clamp(min=1e-6)) * image_extent
        pixel_error = float(math.dist(prd.tolist(), tgt.tolist()))

        ax.scatter([tgt[0]], [tgt[1]], c="lime", marker="o", label="target")
        ax.scatter([prd[0]], [prd[1]], c="red", marker="x", label="pred")
        filename = os.path.basename(paths[idx])
        ax.set_title(f"{filename} | Δpx: {pixel_error:.2f}")
        ax.axis("off")
        ax.legend(loc="upper right")

        annotation = (
            f"Target: ({tgt[0]:.1f}, {tgt[1]:.1f})\n"
            f"Pred:   ({prd[0]:.1f}, {prd[1]:.1f})\n"
            f"σ:      ({sigma[0]:.1f}, {sigma[1]:.1f}) px\n"
            f"Δpx:    {pixel_error:.2f}"
        )
        ax.text(
            0.02,
            0.95,
            annotation,
            transform=ax.transAxes,
            fontsize=10,
            color="white",
            verticalalignment="top",
            bbox={"boxstyle": "round", "facecolor": "black", "alpha": 0.6},
        )

    summary_lines: list[str] = []
    if metrics:
        epoch_num = metrics.get("epoch")
        total_epochs = metrics.get("epochs")
        if epoch_num is not None and total_epochs is not None:
            summary_lines.append(f"Epoch {epoch_num}/{total_epochs}")
        if "train_loss" in metrics and "train_pixel" in metrics:
            summary_lines.append(
                f"Train Loss: {metrics['train_loss']:.4f} | Train MAE: {metrics['train_pixel']:.2f} px"
            )
        if "train_coord" in metrics:
            summary_lines.append(f"Train Coord MAE: {metrics['train_coord']:.4f}")
        if "val_loss" in metrics and "val_pixel" in metrics:
            summary_lines.append(
                f"Val Loss: {metrics['val_loss']:.4f} | Val MAE: {metrics['val_pixel']:.2f} px"
            )
        if metrics.get("val_percentiles"):
            percentile_summary = " | ".join(
                f"{key.upper()}: {value:.1f} px" for key, value in metrics["val_percentiles"].items()
            )
            summary_lines.append(f"Val Percentiles -> {percentile_summary}")
        if "val_coord" in metrics:
            summary_lines.append(f"Val Coord MAE: {metrics['val_coord']:.4f}")
        if "best_val_mae" in metrics:
            summary_lines.append(f"Best Val MAE: {metrics['best_val_mae']:.2f} px")

    if summary_lines:
        fig.suptitle("\n".join(summary_lines), fontsize=12)
        fig.tight_layout(rect=(0, 0, 1, 0.92))
    else:
        fig.tight_layout()

    output_path = os.path.join(save_dir, f"val_samples_epoch_{epoch+1}.png")
    fig.savefig(output_path, dpi=120)
    plt.close(fig)
    return output_path


def save_checkpoint(
    epoch: int,
    model: nn.Module,
    optimizer: optim.Optimizer,
    scheduler: Optional[optim.lr_scheduler._LRScheduler],
    scaler: GradScaler,
    best_val_mae: float,
    history: dict,
) -> str:
    checkpoint = {
        "epoch": epoch,
        "model_state_dict": model.state_dict(),
        "optimizer_state_dict": optimizer.state_dict(),
        "best_val_mae": best_val_mae,
        "history": history,
        "scaler": scaler.state_dict(),
    }
    if scheduler is not None:
        checkpoint["scheduler_state_dict"] = scheduler.state_dict()

    path = os.path.join(Config.OUTPUT_DIR, Config.CHECKPOINT_FILENAME)
    torch.save(checkpoint, path)
    return path


def load_checkpoint(
    model: nn.Module,
    optimizer: optim.Optimizer,
    scheduler: Optional[optim.lr_scheduler._LRScheduler],
    scaler: GradScaler,
) -> Tuple[int, float, dict]:
    path = os.path.join(Config.OUTPUT_DIR, Config.CHECKPOINT_FILENAME)
    if not os.path.exists(path):
        return 0, float("inf"), {"train": [], "val": [], "val_mae": []}

    payload = torch.load(path, map_location=Config.DEVICE)
    model.load_state_dict(payload["model_state_dict"])
    optimizer.load_state_dict(payload["optimizer_state_dict"])
    if scheduler is not None and "scheduler_state_dict" in payload:
        scheduler.load_state_dict(payload["scheduler_state_dict"])
    if "scaler" in payload:
        scaler.load_state_dict(payload["scaler"])

    epoch = payload.get("epoch", 0) + 1
    best_val = payload.get("best_val_mae", float("inf"))
    history = payload.get("history", {"train": [], "val": [], "val_mae": []})
    print(f"Loaded checkpoint from {path} (epoch {epoch})")
    return epoch, best_val, history


# ======================================================================================
# 8. MAIN TRAINING ROUTINE
# ======================================================================================


def build_transforms() -> dict:
    image_size = Config.image_size()
    random_resized_crop_signature = inspect_signature(A.RandomResizedCrop)
    random_resized_crop_candidates: list[dict] = []
    if random_resized_crop_signature is None:
        # Prefer modern ``size`` signatures but keep height/width as a last resort.
        random_resized_crop_candidates.extend(
            [
                {"size": image_size},
                {"size": (image_size, image_size)},
                {"size": [image_size, image_size]},
                {"height": image_size, "width": image_size},
            ]
        )
    else:
        if "size" in random_resized_crop_signature:
            random_resized_crop_candidates.extend(
                [
                    {"size": image_size},
                    {"size": (image_size, image_size)},
                    {"size": [image_size, image_size]},
                ]
            )
        if {"height", "width"}.issubset(random_resized_crop_signature):
            random_resized_crop_candidates.append(
                {"height": image_size, "width": image_size}
            )

    random_resized_crop = instantiate_albumentations_transform(
        A.RandomResizedCrop,
<<<<<<< HEAD
        dict(scale=(0.7, 1.0), ratio=(0.9, 1.1), interpolation=cv2.INTER_CUBIC),
=======
        dict(scale=(0.5, 1.0), ratio=(0.75, 1.33), interpolation=cv2.INTER_CUBIC),
>>>>>>> 78e5b91f
        random_resized_crop_candidates,
    )

    affine = instantiate_albumentations_transform(
        A.Affine,
        dict(scale=(0.95, 1.05), rotate=(-4, 4), shear=(-2, 2), fit_output=False, p=0.2),
        [
            {"cval": 0, "mode": cv2.BORDER_REFLECT_101},
            {"value": 0, "border_mode": cv2.BORDER_REFLECT_101},
            {},
        ],
    )

    perspective = instantiate_albumentations_transform(
        A.Perspective,
        dict(scale=(0.01, 0.03), keep_size=True, p=0.1),
        [
            {"pad_mode": cv2.BORDER_REFLECT_101},
            {"border_mode": cv2.BORDER_REFLECT_101},
            {},
        ],
    )

    gauss_noise = instantiate_albumentations_transform(
        A.GaussNoise,
        dict(p=0.15),
        [
            {"var_limit": (0.0, 10.0)},
            {"sigma_limit": (0.0, math.sqrt(10.0))},
        ],
    )
    if hasattr(gauss_noise, "var_limit"):
        gauss_noise.var_limit = (0.0, 6.0)
    elif hasattr(gauss_noise, "sigma_limit"):
        gauss_noise.sigma_limit = (0.0, math.sqrt(6.0))

    train_transform = A.Compose(
        [
            A.OneOf([random_resized_crop, A.Resize(image_size, image_size)], p=0.75),
            A.Resize(image_size, image_size),
            A.HorizontalFlip(p=0.5),
            affine,
            perspective,
            A.RandomBrightnessContrast(0.1, 0.1, p=0.35),
            A.ColorJitter(0.08, 0.08, 0.08, 0.04, p=0.2),
            A.HueSaturationValue(12, 18, 12, p=0.35),
            A.OneOf(
                [
<<<<<<< HEAD
                    A.MotionBlur(blur_limit=5),
                    A.GaussianBlur(blur_limit=(3, 5)),
=======
                    A.MotionBlur(blur_limit=7),
                    A.GaussianBlur(blur_limit=(3, 7)),
>>>>>>> 78e5b91f
                ],
                p=0.2,
            ),
            gauss_noise,
            A.Normalize(mean=[0.485, 0.456, 0.406], std=[0.229, 0.224, 0.225]),
            ToTensorV2(),
        ],
        keypoint_params=A.KeypointParams(format="xy", remove_invisible=True),
    )

    warmup_transform = A.Compose(
        [
            A.Resize(image_size, image_size),
            A.HorizontalFlip(p=0.5),
            A.RandomBrightnessContrast(0.15, 0.1, p=0.35),
            A.Normalize(mean=[0.485, 0.456, 0.406], std=[0.229, 0.224, 0.225]),
            ToTensorV2(),
        ],
        keypoint_params=A.KeypointParams(format="xy", remove_invisible=True),
    )

    val_transform = A.Compose(
        [
            A.Resize(image_size, image_size),
            A.Normalize(mean=[0.485, 0.456, 0.406], std=[0.229, 0.224, 0.225]),
            ToTensorV2(),
        ],
        keypoint_params=A.KeypointParams(format="xy"),
    )

    return {
        "train": train_transform,
        "warmup": warmup_transform,
        "val": val_transform,
    }


def group_files_by_scene(files: Sequence[str]) -> dict:
    grouped: dict[str, list[str]] = {}
    for file in files:
        base = os.path.basename(file)
        first = base.split("-")[0]
        match = re.search(r"(\d+)", first)
        if match:
            grouped.setdefault(match.group(1), []).append(file)
    return grouped


def gather_dataset_files() -> Tuple[Sequence[str], Sequence[str]]:
    files = [
        os.path.join(Config.DATASET_PATH, f)
        for f in os.listdir(Config.DATASET_PATH)
        if f.lower().endswith((".jpg", ".jpeg", ".png"))
    ]
    valid = [f for f in files if parse_filename(os.path.basename(f)) is not None]
    grouped = group_files_by_scene(valid)

    print(f"Total valid frames: {len(valid)} across {len(grouped)} scenes")

    scene_ids = list(grouped.keys())
    train_ids, val_ids = train_test_split(scene_ids, test_size=0.2, random_state=Config.RANDOM_SEED)

    train_files = [f for sid in train_ids for f in grouped[sid]]
    val_files = [f for sid in val_ids for f in grouped[sid]]

    print(f"Train scenes: {len(train_ids)} ({len(train_files)} frames)")
    print(f"Val scenes:   {len(val_ids)} ({len(val_files)} frames)")
    return train_files, val_files


def main() -> None:
    print("=" * 80)
    print("Coordinate Regression Training")
    print(f"Device: {Config.DEVICE}")
    print(f"Model: {Config.MODEL_NAME}")
    print(f"Input resolution: {Config.image_size()} px")
    print(
        "Learning rates: head={head:.2e}, backbone={backbone:.2e}".format(
            head=Config.INITIAL_LR, backbone=Config.BACKBONE_LR
        )
    )
    print(
        "Cosine annealing eta_min (backbone scale): {eta:.2e}".format(
            eta=Config.BACKBONE_LR * 0.1
        )
    )
    print("Backbone registry (set Config.MODEL_NAME to switch):")
    print(Config.describe_backbones())
    print("=" * 80)

    train_files, val_files = gather_dataset_files()
    transforms = build_transforms()
    full_train_transform = transforms.get("train")
    warmup_transform = transforms.get("warmup")
    val_transform = transforms.get("val")

    if full_train_transform is None or val_transform is None:
        raise ValueError("build_transforms() must provide 'train' and 'val' transforms")

    model = create_model(pretrained=True).to(Config.DEVICE)

    head_params = (
        list(model.head.parameters())
        + list(model.avg_pool.parameters())
        + list(model.max_pool.parameters())
        + list(model.gem_pool.parameters())
    )

    if Config.FREEZE_BACKBONE_EPOCHS > 0:
        for param in model.backbone.parameters():
            param.requires_grad = False

    optimizer = optim.AdamW(
        [
            {"params": model.backbone.parameters(), "lr": Config.BACKBONE_LR},
            {"params": head_params, "lr": Config.INITIAL_LR},
        ],
        weight_decay=Config.WEIGHT_DECAY,
    )

    warmup_epochs = max(Config.LR_WARMUP_EPOCHS, 0)
    schedulers = []
    milestones = []
    if warmup_epochs > 0:
        warmup_scheduler = optim.lr_scheduler.LinearLR(
            optimizer,
            start_factor=max(Config.LR_WARMUP_START_FACTOR, 0.0),
            total_iters=warmup_epochs,
        )
        schedulers.append(warmup_scheduler)
        milestones.append(warmup_epochs)

    cosine_epochs = max(Config.EPOCHS - warmup_epochs, 1)
    min_backbone_lr = Config.BACKBONE_LR * 0.1
    cosine_scheduler = optim.lr_scheduler.CosineAnnealingLR(
        optimizer,
        T_max=cosine_epochs,
        eta_min=min_backbone_lr,
    )
    schedulers.append(cosine_scheduler)

    if len(schedulers) == 1:
        scheduler = cosine_scheduler
    else:
        scheduler = optim.lr_scheduler.SequentialLR(
            optimizer,
            schedulers=schedulers,
            milestones=milestones,
        )

    criterion = CoordinateLoss(
        pixel_weight=Config.PIXEL_LOSS_WEIGHT,
        min_variance=Config.LOSS_MIN_VARIANCE,
        max_variance=Config.LOSS_MAX_VARIANCE,
        variance_reg_weight=Config.LOSS_VARIANCE_REG_WEIGHT,
    )
    scaler = GradScaler(enabled=Config.AMP)

    start_epoch, best_val_mae, history = load_checkpoint(model, optimizer, scheduler, scaler)

    use_warmup_aug = Config.AUG_WARMUP_EPOCHS > 0 and warmup_transform is not None
    if use_warmup_aug and start_epoch < Config.AUG_WARMUP_EPOCHS:
        train_loader = build_train_loader(train_files, warmup_transform)
        augmentation_swapped = False
    else:
        train_loader = build_train_loader(train_files, full_train_transform)
        augmentation_swapped = True

    val_loader = build_val_loader(val_files, val_transform)
    mixup_cutmix_fn = create_mixup_cutmix_fn()
    mixup_active = False

    for epoch in range(start_epoch, Config.EPOCHS):
        print(f"\nEpoch {epoch+1}/{Config.EPOCHS}")

        if use_warmup_aug and not augmentation_swapped and epoch >= Config.AUG_WARMUP_EPOCHS:
            print("\nEnabling full augmentation pipeline")
            train_loader = build_train_loader(train_files, full_train_transform)
            augmentation_swapped = True

        if (
            mixup_cutmix_fn is not None
            and not mixup_active
            and (epoch + 1) >= Config.MIXUP_START_EPOCH
        ):
            print("\nEnabling mixup augmentation")
            mixup_active = True

        if Config.FREEZE_BACKBONE_EPOCHS and epoch == Config.FREEZE_BACKBONE_EPOCHS:
            print("\nUnfreezing backbone for fine-tuning")
            for param in model.backbone.parameters():
                param.requires_grad = True

        train_loss, train_coord, train_pixel = train_one_epoch(
            model,
            train_loader,
            optimizer,
            criterion,
            scaler,
            epoch,
            mixup_fn=mixup_cutmix_fn if mixup_active else None,

        )
        scheduler.step()

        val_results: Optional[dict] = None

        if (epoch + 1) % Config.VALIDATE_EVERY == 0:
            val_loss, val_coord, val_pixel, val_percentiles = validate(
                model, val_loader, criterion, epoch
            )
            history.setdefault("train", []).append(train_loss)
            history.setdefault("val", []).append(val_loss)
            history.setdefault("val_mae", []).append(val_pixel)
            history.setdefault("val_pixel_percentiles", []).append(val_percentiles)

            val_results = {
                "loss": val_loss,
                "coord": val_coord,
                "pixel": val_pixel,
                "percentiles": val_percentiles,
            }

            if val_pixel < best_val_mae:
                prev_best = best_val_mae
                best_val_mae = val_pixel
                save_checkpoint(epoch, model, optimizer, scheduler, scaler, best_val_mae, history)
                if math.isinf(prev_best):
                    print(f"Best model updated: val MAE {val_pixel:.2f} px (first checkpoint)")
                else:
                    print(
                        "Best model updated: val MAE "
                        f"{val_pixel:.2f} px (improved {prev_best - best_val_mae:.2f} px)"
                    )

            metrics_payload = {
                "epoch": epoch + 1,
                "epochs": Config.EPOCHS,
                "train_loss": train_loss,
                "train_coord": train_coord,
                "train_pixel": train_pixel,
                "val_loss": val_loss,
                "val_coord": val_coord,
                "val_pixel": val_pixel,
                "val_percentiles": val_percentiles,
                "best_val_mae": best_val_mae,
            }

            sample_path = save_sample_predictions(
                model,
                val_loader,
                epoch,
                Config.OUTPUT_DIR,
                Config.NUM_VAL_SAMPLES,
                metrics=metrics_payload,
            )
            print(f"Validation samples saved to {sample_path}")

        else:
            history.setdefault("train", []).append(train_loss)

        lr_values = [group["lr"] for group in optimizer.param_groups]
        lr_text = ", ".join(f"{lr:.2e}" for lr in lr_values)
        print(
            "Train -> Loss: "
            f"{train_loss:.4f} | Coord MAE: {train_coord:.4f} | Pixel MAE: {train_pixel:.2f} px"
            f" | LRs: {lr_text}"
        )

        if val_results is not None:
            delta_pixel = val_results["pixel"] - train_pixel
            percentile_text = " | ".join(
                f"{key.upper()}: {value:.1f} px" for key, value in val_results["percentiles"].items()
            )
            print(
                "Val   -> Loss: "
                f"{val_results['loss']:.4f} | Coord MAE: {val_results['coord']:.4f} | "
                f"Pixel MAE: {val_results['pixel']:.2f} px (Δ vs train: {delta_pixel:+.2f} px) | "
                f"{percentile_text} | Best MAE: {best_val_mae:.2f} px"
            )
        else:
            print("Val   -> Skipped (waiting for scheduled evaluation)")

    final_path = save_checkpoint(Config.EPOCHS - 1, model, optimizer, scheduler, scaler, best_val_mae, history)
    print(f"Training completed. Final checkpoint saved to {final_path}")


if __name__ == "__main__":
    main()<|MERGE_RESOLUTION|>--- conflicted
+++ resolved
@@ -73,11 +73,8 @@
     BATCH_SIZE: int = 2
     EPOCHS: int = 200
     INITIAL_LR: float = 1e-4
-<<<<<<< HEAD
     BACKBONE_LR: float = 2e-5
-=======
-    BACKBONE_LR: float = 1e-5
->>>>>>> 78e5b91f
+
     WEIGHT_DECAY: float = 1e-4
     NUM_WORKERS: int = 4
     RANDOM_SEED: int = 42
@@ -1054,11 +1051,8 @@
 
     random_resized_crop = instantiate_albumentations_transform(
         A.RandomResizedCrop,
-<<<<<<< HEAD
         dict(scale=(0.7, 1.0), ratio=(0.9, 1.1), interpolation=cv2.INTER_CUBIC),
-=======
-        dict(scale=(0.5, 1.0), ratio=(0.75, 1.33), interpolation=cv2.INTER_CUBIC),
->>>>>>> 78e5b91f
+
         random_resized_crop_candidates,
     )
 
@@ -1107,13 +1101,9 @@
             A.HueSaturationValue(12, 18, 12, p=0.35),
             A.OneOf(
                 [
-<<<<<<< HEAD
                     A.MotionBlur(blur_limit=5),
                     A.GaussianBlur(blur_limit=(3, 5)),
-=======
-                    A.MotionBlur(blur_limit=7),
-                    A.GaussianBlur(blur_limit=(3, 7)),
->>>>>>> 78e5b91f
+
                 ],
                 p=0.2,
             ),
